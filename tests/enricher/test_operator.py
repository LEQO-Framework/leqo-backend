--- conflicted
+++ resolved
@@ -2,11 +2,7 @@
 import pytest_asyncio
 from sqlalchemy.ext.asyncio import AsyncEngine, AsyncSession
 
-<<<<<<< HEAD
-from app.enricher import (
-    Constraints,
-    ConstraintValidationException,
-)
+from app.enricher import Constraints
 from app.enricher.models import (
     Input,
     InputType,
@@ -14,10 +10,6 @@
     OperatorNode,
     OperatorType,
 )
-=======
-from app.enricher import Constraints
-from app.enricher.models import Input, InputType, NodeType, OperatorNode, OperatorType
->>>>>>> 04479c1e
 from app.enricher.operator import OperatorEnricherStrategy
 from app.model.CompileRequest import OperatorNode as FrontendOperatorNode
 from app.model.CompileRequest import PrepareStateNode as FrontendPrepareStateNode
