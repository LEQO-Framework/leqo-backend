--- conflicted
+++ resolved
@@ -66,7 +66,6 @@
 
 
 @pytest.mark.asyncio
-<<<<<<< HEAD
 async def test_measure_single_qubit() -> None:
     node = MeasurementNode(id="nodeId", indices=[0])
     constraints = Constraints(
@@ -119,7 +118,8 @@
         """,
     )
 
-=======
+
+@pytest.mark.asyncio
 async def test_exactly_one_input_1() -> None:
     node = MeasurementNode(id="nodeId", indices=[0])
     constraints = Constraints(
@@ -179,7 +179,6 @@
     ):
         await strategy.enrich(node, constraints)
 
->>>>>>> 79efafe1
 
 @pytest.mark.asyncio
 async def test_index_out_of_range_1() -> None:
