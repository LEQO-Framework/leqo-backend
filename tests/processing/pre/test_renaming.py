--- conflicted
+++ resolved
@@ -1,30 +1,13 @@
-<<<<<<< HEAD
-from app.processing.graph import (
-    ProgramNode,
-    QasmImplementation,
-    SectionInfo,
-    SnippetIOInfo,
-)
-=======
 from uuid import uuid4
 
 from app.processing.graph import SectionInfo
->>>>>>> f747dadf
 from app.processing.pre.renaming import RenameRegisterTransformer
 from tests.processing.utils import assert_processor
 
 
 def test_register_renaming() -> None:
-<<<<<<< HEAD
-    section_info = SectionInfo(
-        1,
-        node=ProgramNode("42", QasmImplementation.create("qubit a;"), None),
-        io=SnippetIOInfo(),
-    )
-=======
     id = uuid4()
     section_info = SectionInfo(id)
->>>>>>> f747dadf
     assert_processor(
         RenameRegisterTransformer(),
         section_info,
