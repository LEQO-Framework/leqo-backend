--- conflicted
+++ resolved
@@ -23,32 +23,10 @@
         with pytest.raises(UnsupportedOperation):
             parse_io_annotation(Annotation("leqo.output", command))
 
-<<<<<<< HEAD
     assert_parse("1", 1)
     assert_parse("5", 5)
     assert_parse_failure("")
     assert_parse_failure("      ")
-=======
-    assert_parse(None, [])
-    assert_parse("", [])
-    assert_parse("   ", [])  # Allow blank
-    assert_parse("1,2,3", [1, 2, 3])
-    assert_parse("3,2,1", [3, 2, 1])  # Order is preserved
-    assert_parse(" 1 , 2 , 3 ", [1, 2, 3])
-    assert_parse("1-2", [1, 2])  # Range is inclusive
-    assert_parse("1-1", [1])
-    assert_parse(" 1 - 2 ", [1, 2])
-    assert_parse("1-2,2-3", [1, 2, 2, 3])  # Overlaps are preserved
-    assert_parse(" 1 - 2 , 2 - 3 ", [1, 2, 2, 3])
-    assert_parse("1,2,3-5,7", [1, 2, 3, 4, 5, 7])
-    assert_parse(" 1 , 2 , 3 - 5 , 7 ", [1, 2, 3, 4, 5, 7])
-
-    assert_parse_failure("abc", r"^invalid literal for int\(\) with base 10: 'abc'")
-    assert_parse_failure("abc", r"^invalid literal for int\(\) with base 10: 'abc'")
-    assert_parse_failure("1,,2", r"^invalid literal for int\(\) with base 10: ''")
-    assert_parse_failure("1-2-3", r"^A range may only contain 2 integers")
-    assert_parse_failure("2-1", r"^Start of range must be <= end of range")
->>>>>>> f747dadf
 
 
 def test_parse_qasm_index() -> None:
@@ -66,12 +44,6 @@
         assert result == expected
 
     assert_parse("[0]", 1, [0])
-<<<<<<< HEAD
-    assert_parse("[0:3]", 4, [0, 1, 2, 3])
-    assert_parse("[0:-1]", 3, [0, 1, 2])
-    assert_parse("[0:2:5]", 10, [0, 2, 4])
-    assert_parse("[3:-1:1]", 10, [3, 2, 1])
-=======
     assert_parse("[3]", 5, [3])
     assert_parse("[0:3]", 4, [0, 1, 2, 3])
     assert_parse("[0:2]", 4, [0, 1, 2])
@@ -87,19 +59,12 @@
     assert_parse("[1:]", 3, [1, 2])
     assert_parse("[:1]", 3, [0, 1])
     assert_parse("[:]", 3, [0, 1, 2])
->>>>>>> f747dadf
     assert_parse("[{1, 2, 4}]", 10000, [1, 2, 4])
     assert_parse("[{0, 1, 2, 3}][0:2][0]", 4, [0])
     assert_parse("[{3, 2, 1, 0}][1:3][0:1]", 4, [2, 1])
     with pytest.raises(IndexError):
         assert_parse("[1000]", 4, [])
     with pytest.raises(IndexError):
-<<<<<<< HEAD
-        assert_parse("[0:1000]", 4, [0, 1, 2, 3])
-    with pytest.raises(IndexError):
-        assert_parse("[{3, 2}][3]", 4, [0, 1, 2, 3])
-=======
         assert_parse("[0:1000]", 4, [])
     with pytest.raises(IndexError):
-        assert_parse("[{3, 2}][3]", 4, [])
->>>>>>> f747dadf
+        assert_parse("[{3, 2}][3]", 4, [])