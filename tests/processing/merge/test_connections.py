from io import UnsupportedOperation
from uuid import uuid4

import pytest
from openqasm3.parser import parse
from openqasm3.printer import dumps

from app.processing.graph import (
    AncillaConnection,
    IOConnection,
    IOInfo,
    ProcessedProgramNode,
    ProgramGraph,
    ProgramNode,
    SectionInfo,
)
from app.processing.merge.connections import connect_qubits
from app.processing.pre.io_parser import ParseAnnotationsVisitor
from app.processing.utils import normalize_qasm_string


def str_to_nodes(index: int, code: str) -> tuple[ProgramNode, ProcessedProgramNode]:
    ast = parse(code)
    io = IOInfo()
    ParseAnnotationsVisitor(io).visit(ast)
    node = ProgramNode(str(index), code, None)
    return (
        node,
        ProcessedProgramNode(
            node,
            ast,
            SectionInfo(uuid4(), io),
            None,
        ),
    )


def assert_connections(
    inputs: list[str],
    expected: list[str],
    io_connections: list[tuple[tuple[int, int], tuple[int, int]]] | None = None,
    ancilla_connections: list[tuple[tuple[int, list[int]], tuple[int, list[int]]]]
    | None = None,
) -> None:
    graph = ProgramGraph()
    nodes = [str_to_nodes(i, code) for i, code in enumerate(inputs)]
    raw_nodes = []
    for node, processed in nodes:
        raw_nodes.append(node)
        graph.append_node(processed)
<<<<<<< HEAD
    if io_connections is not None:
        graph.append_edges(
            *[
                IOConnection(
                    (raw_nodes[con[0][0]], con[0][1]),
                    (raw_nodes[con[1][0]], con[1][1]),
                )
                for con in io_connections
            ],
        )
    if ancilla_connections is not None:
        graph.append_edges(
            *[
                AncillaConnection(
                    (raw_nodes[con[0][0]], con[0][1]),
                    (raw_nodes[con[1][0]], con[1][1]),
                )
                for con in ancilla_connections
            ],
        )
    connect_qubits(graph)
=======
    graph.append_edges(
        *[
            IOConnection(
                (raw_nodes[con[0][0]], con[0][1]),
                (raw_nodes[con[1][0]], con[1][1]),
            )
            for con in connections
        ],
    )
    connect_qubits(graph, "leqo_reg")
>>>>>>> f222d623
    actual = [
        normalize_qasm_string(dumps(graph.get_data_node(node).implementation))
        for node in graph.nodes()
    ]
    expected = [normalize_qasm_string(code) for code in expected]
    assert actual == expected


def test_no_connections() -> None:
    inputs = [
        """
        qubit[3] c0_q0;
        """,
        """
        qubit[3] c1_q0;
        """,
    ]
    connections: list[tuple[tuple[int, int], tuple[int, int]]] = []
    expected = [
        """
        let c0_q0 = leqo_reg[{0, 1, 2}];
        """,
        """
        let c1_q0 = leqo_reg[{3, 4, 5}];
        """,
    ]
    assert_connections(inputs, expected, connections)


def test_single_connections() -> None:
    inputs = [
        """
        qubit[3] c0_q0;
        @leqo.output 0
        let _out = c0_q0;
        """,
        """
        @leqo.input 0
        qubit[3] c1_q0;
        """,
    ]
    connections = [((0, 0), (1, 0))]
    expected = [
        """
        let c0_q0 = leqo_reg[{0, 1, 2}];
        @leqo.output 0
        let _out = c0_q0;
        """,
        """
        @leqo.input 0
        let c1_q0 = leqo_reg[{0, 1, 2}];
        """,
    ]
    assert_connections(inputs, expected, connections)


def test_single_ancilla_connection() -> None:
    inputs = [
        """
        qubit[3] c0_q0;
        """,
        """
        qubit[3] c1_q0;
        """,
    ]
    connections = [((0, [0, 1]), (1, [0, 1]))]
    expected = [
        """
        let c0_q0 = leqo_reg[{0, 1, 2}];
        """,
        """
        let c1_q0 = leqo_reg[{0, 1, 3}];
        """,
    ]
    assert_connections(inputs, expected, ancilla_connections=connections)


def test_io_ancilla_connection_mix() -> None:
    inputs = [
        """
        qubit[3] c0_q0;
        qubit[2] c0_q1;
        @leqo.output 0
        let _out = c0_q0;
        """,
        """
        @leqo.input 0
        qubit[3] c1_q0;
        qubit[3] c1_q1;
        """,
    ]
    io_connections = [((0, 0), (1, 0))]
    ancilla_connections = [
        ((0, [3, 4]), (1, [3, 4])),
    ]
    expected = [
        """
        let c0_q0 = leqo_reg[{0, 1, 2}];
        let c0_q1 = leqo_reg[{3, 4}];
        @leqo.output 0
        let _out = c0_q0;
        """,
        """
        @leqo.input 0
        let c1_q0 = leqo_reg[{0, 1, 2}];
        let c1_q1 = leqo_reg[{3, 4, 5}];
        """,
    ]
    assert_connections(inputs, expected, io_connections, ancilla_connections)


def test_one_output_to_two_inputs() -> None:
    inputs = [
        """
        qubit[2] c0_q0;
        @leqo.output 0
        let _out = c0_q0;
        """,
        """
        @leqo.input 0
        qubit[2] c1_q0;
        """,
        """
        @leqo.input 0
        qubit[2] c2_q0;
        """,
    ]
    connections = [
        ((0, 0), (1, 0)),
        ((0, 0), (2, 0)),
    ]
    expected = [
        """
        let c0_q0 = leqo_reg[{0, 1}];
        @leqo.output 0
        let _out = c0_q0;
        """,
        """
        @leqo.input 0
        let c1_q0 = leqo_reg[{0, 1}];
        """,
        """
        @leqo.input 0
        let c2_q0 = leqo_reg[{0, 1}];
        """,
    ]
    assert_connections(inputs, expected, connections)


def test_two_inputs_to_one_output() -> None:
    inputs = [
        """
        qubit[2] c0_q0;
        @leqo.output 0
        let _out_c0_0 = c0_q0;
        """,
        """
        qubit[2] c1_q0;
        @leqo.output 0
        let _out_c1_0 = c1_q0;
        """,
        """
        @leqo.input 0
        qubit[2] c2_q0;
        """,
    ]
    connections = [
        ((0, 0), (2, 0)),
        ((1, 0), (2, 0)),
    ]
    expected = [
        """
        let c0_q0 = leqo_reg[{0, 1}];
        @leqo.output 0
        let _out_c0_0 = c0_q0;
        """,
        """
        let c1_q0 = leqo_reg[{0, 1}];
        @leqo.output 0
        let _out_c1_0 = c1_q0;
        """,
        """
        @leqo.input 0
        let c2_q0 = leqo_reg[{0, 1}];
        """,
    ]
    assert_connections(inputs, expected, connections)


def test_connection_chain() -> None:
    inputs = [
        """
        qubit[5] c0_q0;
        @leqo.output 0
        let _out_c0_0 = c0_q0[0:-2];
        """,
        """
        @leqo.input 0
        qubit[4] c1_q0;
        @leqo.output 0
        let _out_c1_0 = c1_q0[0:-2];
        """,
        """
        @leqo.input 0
        qubit[3] c2_q0;
        """,
    ]
    connections = [
        ((0, 0), (1, 0)),
        ((1, 0), (2, 0)),
    ]
    expected = [
        """
        let c0_q0 = leqo_reg[{0, 1, 2, 3, 4}];
        @leqo.output 0
        let _out_c0_0 = c0_q0[0:-2];
        """,
        """
        @leqo.input 0
        let c1_q0 = leqo_reg[{0, 1, 2, 3}];
        @leqo.output 0
        let _out_c1_0 = c1_q0[0:-2];
        """,
        """
        @leqo.input 0
        let c2_q0 = leqo_reg[{0, 1, 2}];
        """,
    ]
    assert_connections(inputs, expected, connections)


def test_complex() -> None:
    inputs = [
        """
        qubit[6] c0_q0;
        @leqo.output 0
        let _out_c0_0 = c0_q0[0:1];
        @leqo.output 1
        let _out_c0_1 = c0_q0[2:3];
        """,
        """
        @leqo.input 0
        qubit[2] c1_q0;
        qubit c1_q1;
        @leqo.output 0
        let _out_c1_0 = c1_q0[0] ++ c1_q1;
        """,
        """
        @leqo.input 0
        qubit[2] c2_q0;
        @leqo.input 1
        qubit[2] c2_q1;
        qubit c2_q2;
        """,
    ]
    io_connections = [
        ((0, 0), (1, 0)),
        ((0, 1), (2, 0)),
        ((1, 0), (2, 1)),
    ]
    ancilla_connections = [
        ((0, [4]), (1, [2])),
        ((0, [5]), (2, [4])),
    ]
    expected = [
        """
        let c0_q0 = leqo_reg[{0, 1, 2, 3, 4, 5}];
        @leqo.output 0
        let _out_c0_0 = c0_q0[0:1];
        @leqo.output 1
        let _out_c0_1 = c0_q0[2:3];
        """,
        """
        @leqo.input 0
        let c1_q0 = leqo_reg[{0, 1}];
        let c1_q1 = leqo_reg[{4}];
        @leqo.output 0
        let _out_c1_0 = c1_q0[0] ++ c1_q1;
        """,
        """
        @leqo.input 0
        let c2_q0 = leqo_reg[{2, 3}];
        @leqo.input 1
        let c2_q1 = leqo_reg[{0, 4}];
        let c2_q2 = leqo_reg[{5}];
        """,
    ]
    assert_connections(inputs, expected, io_connections, ancilla_connections)


def test_raise_on_mismatched_connection_size() -> None:
    inputs = [
        """
        qubit[1] c0_q0;
        @leqo.output 0
        let _out = c0_q0;
        """,
        """
        @leqo.input 0
        qubit[100] c1_q0;
        """,
    ]
    connections: list[tuple[tuple[int, int], tuple[int, int]]] = [
        ((0, 0), (1, 0)),
    ]
    with pytest.raises(
        UnsupportedOperation,
        match="Mismatched size in model connection between 0 and 1",
    ):
        assert_connections(inputs, [], connections)


def test_raise_on_missing_input_index() -> None:
    inputs = [
        """
        qubit[3] c0_q0;
        @leqo.output 0
        let _out = c0_q0;
        """,
        """
        qubit[3] c1_q0;
        """,
    ]
    connections: list[tuple[tuple[int, int], tuple[int, int]]] = [
        ((0, 0), (0, 0)),
    ]
    with pytest.raises(
        UnsupportedOperation,
        match="Unsupported: Input with index 0 into 0 modeled, but now such annotation.",
    ):
        assert_connections(inputs, [], connections)


def test_raise_on_missing_output_index() -> None:
    inputs = [
        """
        qubit[3] c0_q0;
        let _out = c0_q0;
        """,
        """
        @leqo.input 0
        qubit[3] c1_q0;
        """,
    ]
    connections: list[tuple[tuple[int, int], tuple[int, int]]] = [
        ((0, 0), (0, 0)),
    ]
    with pytest.raises(
        UnsupportedOperation,
        match="Unsupported: Output with index 0 from 0 modeled, but now such annotation.",
    ):
        assert_connections(inputs, [], connections)<|MERGE_RESOLUTION|>--- conflicted
+++ resolved
@@ -48,7 +48,6 @@
     for node, processed in nodes:
         raw_nodes.append(node)
         graph.append_node(processed)
-<<<<<<< HEAD
     if io_connections is not None:
         graph.append_edges(
             *[
@@ -69,19 +68,7 @@
                 for con in ancilla_connections
             ],
         )
-    connect_qubits(graph)
-=======
-    graph.append_edges(
-        *[
-            IOConnection(
-                (raw_nodes[con[0][0]], con[0][1]),
-                (raw_nodes[con[1][0]], con[1][1]),
-            )
-            for con in connections
-        ],
-    )
     connect_qubits(graph, "leqo_reg")
->>>>>>> f222d623
     actual = [
         normalize_qasm_string(dumps(graph.get_data_node(node).implementation))
         for node in graph.nodes()
