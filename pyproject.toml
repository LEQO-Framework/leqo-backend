--- conflicted
+++ resolved
@@ -6,12 +6,8 @@
 requires-python = ">=3.13"
 dependencies = [
     "fastapi[standard]>=0.115.8",
-<<<<<<< HEAD
     "qiskit>=1.3.3",
     "openqasm3>=1.0.1"
-=======
-    "openqasm3>=1.0.1",
->>>>>>> 44523905
 ]
 
 [dependency-groups]
