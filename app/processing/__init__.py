--- conflicted
+++ resolved
@@ -322,13 +322,9 @@
                     yield enriched_node
 
     async def enrich_all(self) -> list[ImplementationNode]:
-<<<<<<< HEAD
         """
         Get list of all enrichments.
         """
-        return [x async for x in self.enrich()]
-=======
-        """Get list of all enrichments."""
         return [x async for x in self.enrich()]
 
 
@@ -376,5 +372,4 @@
                     insert.metadata,
                     session,
                 )
-            await session.commit()
->>>>>>> 7157f6e3
+            await session.commit()