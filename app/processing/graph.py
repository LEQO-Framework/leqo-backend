from __future__ import annotations

from dataclasses import dataclass
from typing import TYPE_CHECKING
from uuid import UUID

from networkx import DiGraph
from openqasm3.ast import Program


@dataclass(frozen=True)
class ProgramNode:
    """Represents a node in a visual model of an openqasm3 program."""

    name: str
    implementation: str
    uncompute_implementation: str | None = None


@dataclass
class SectionInfo:
    """Store information scraped in preprocessing."""

    id: UUID


@dataclass(frozen=True)
class ProcessedProgramNode:
    """Store a qasm snippet as string and AST."""

    raw: ProgramNode
    implementation: Program
    info: SectionInfo
    uncompute_implementation: Program | None


@dataclass(frozen=True)
<<<<<<< HEAD
class ProgramNode:
    """Represents a node in a visual model of an openqasm3 program."""
=======
class IOConnection:
    """Map output-reg from source to target input-reg with specified size."""
>>>>>>> f747dadf

    source: tuple[ProgramNode, int]
    target: tuple[ProgramNode, int]


<<<<<<< HEAD
@dataclass
class SectionInfo:
    index: int
    node: ProgramNode
    io: SnippetIOInfo


@dataclass()
class SingleInputInfo:
    """Store the input id and the corresponding register position."""

    id: int
    position: int


@dataclass()
class SingleOutputInfo:
    """Store the output id and the corresponding register position."""

    id: int
    position: int


@dataclass()
class SingleIOInfo:
    """Store input, output and reusable info for a single qubit."""

    input: SingleInputInfo | None
    output: SingleOutputInfo | None
    reusable: bool

    def __init__(
        self,
        input: SingleInputInfo | None = None,
        output: SingleOutputInfo | None = None,
        reusable: bool | None = None,
    ) -> None:
        self.input = input
        self.output = output
        self.reusable = reusable or False


@dataclass()
class SnippetIOInfo:
    """Store input, output and reusable info for a qasm-snippet.

    :param declaration_to_id: Maps declared qubit names to list of IDs.
    :param alias_to_id: Maps alias qubit names to list of IDs.
    :param id_to_info: Maps IDs to their corresponding info objects.
    """

    declaration_to_id: dict[str, list[int]]
    alias_to_id: dict[str, list[int]]
    id_to_info: dict[int, SingleIOInfo]

    def __init__(
        self,
        declaration_to_id: dict[str, list[int]] | None = None,
        alias_to_id: dict[str, list[int]] | None = None,
        id_to_info: dict[int, SingleIOInfo] | None = None,
    ) -> None:
        self.declaration_to_id = declaration_to_id or {}
        self.alias_to_id = alias_to_id or {}
        self.id_to_info = id_to_info or {}

    def identifier_to_ids(self, identifier: str) -> list[int]:
        """Get list of IDs for identifier in alias or declaration."""
        try:
            return self.declaration_to_id[identifier]
        except KeyError:
            return self.alias_to_id[identifier]

    def identifier_to_infos(self, identifier: str) -> list[SingleIOInfo]:
        """Get list of IO-info for identifier."""
        return [self.id_to_info[i] for i in self.identifier_to_ids(identifier)]
=======
if TYPE_CHECKING:
    ProgramGraphBase = DiGraph[ProgramNode]
else:
    ProgramGraphBase = DiGraph


class ProgramGraph(ProgramGraphBase):
    """Internal representation of the program graph."""

    __node_data: dict[ProgramNode, ProcessedProgramNode]
    __edge_data: dict[tuple[ProgramNode, ProgramNode], IOConnection]

    def __init__(self) -> None:
        super().__init__()
        self.__node_data = {}
        self.__edge_data = {}

    def append_node(self, node: ProcessedProgramNode) -> None:
        super().add_node(node.raw)
        self.__node_data[node.raw] = node

    def append_nodes(self, *nodes: ProcessedProgramNode) -> None:
        for node in nodes:
            self.append_node(node)

    def append_edge(self, edge: IOConnection) -> None:
        super().add_edge(edge.source[0], edge.target[0])
        self.__edge_data[(edge.source[0], edge.source[0])] = edge

    def append_edges(self, *edges: IOConnection) -> None:
        for edge in edges:
            self.append_edge(edge)

    def get_data_node(self, node: ProgramNode) -> ProcessedProgramNode:
        return self.__node_data[node]

    def get_data_edge(self, source: ProgramNode, target: ProgramNode) -> IOConnection:
        return self.__edge_data[(source, target)]
>>>>>>> f747dadf
<|MERGE_RESOLUTION|>--- conflicted
+++ resolved
@@ -35,95 +35,13 @@
 
 
 @dataclass(frozen=True)
-<<<<<<< HEAD
-class ProgramNode:
-    """Represents a node in a visual model of an openqasm3 program."""
-=======
 class IOConnection:
     """Map output-reg from source to target input-reg with specified size."""
->>>>>>> f747dadf
 
     source: tuple[ProgramNode, int]
     target: tuple[ProgramNode, int]
 
 
-<<<<<<< HEAD
-@dataclass
-class SectionInfo:
-    index: int
-    node: ProgramNode
-    io: SnippetIOInfo
-
-
-@dataclass()
-class SingleInputInfo:
-    """Store the input id and the corresponding register position."""
-
-    id: int
-    position: int
-
-
-@dataclass()
-class SingleOutputInfo:
-    """Store the output id and the corresponding register position."""
-
-    id: int
-    position: int
-
-
-@dataclass()
-class SingleIOInfo:
-    """Store input, output and reusable info for a single qubit."""
-
-    input: SingleInputInfo | None
-    output: SingleOutputInfo | None
-    reusable: bool
-
-    def __init__(
-        self,
-        input: SingleInputInfo | None = None,
-        output: SingleOutputInfo | None = None,
-        reusable: bool | None = None,
-    ) -> None:
-        self.input = input
-        self.output = output
-        self.reusable = reusable or False
-
-
-@dataclass()
-class SnippetIOInfo:
-    """Store input, output and reusable info for a qasm-snippet.
-
-    :param declaration_to_id: Maps declared qubit names to list of IDs.
-    :param alias_to_id: Maps alias qubit names to list of IDs.
-    :param id_to_info: Maps IDs to their corresponding info objects.
-    """
-
-    declaration_to_id: dict[str, list[int]]
-    alias_to_id: dict[str, list[int]]
-    id_to_info: dict[int, SingleIOInfo]
-
-    def __init__(
-        self,
-        declaration_to_id: dict[str, list[int]] | None = None,
-        alias_to_id: dict[str, list[int]] | None = None,
-        id_to_info: dict[int, SingleIOInfo] | None = None,
-    ) -> None:
-        self.declaration_to_id = declaration_to_id or {}
-        self.alias_to_id = alias_to_id or {}
-        self.id_to_info = id_to_info or {}
-
-    def identifier_to_ids(self, identifier: str) -> list[int]:
-        """Get list of IDs for identifier in alias or declaration."""
-        try:
-            return self.declaration_to_id[identifier]
-        except KeyError:
-            return self.alias_to_id[identifier]
-
-    def identifier_to_infos(self, identifier: str) -> list[SingleIOInfo]:
-        """Get list of IO-info for identifier."""
-        return [self.id_to_info[i] for i in self.identifier_to_ids(identifier)]
-=======
 if TYPE_CHECKING:
     ProgramGraphBase = DiGraph[ProgramNode]
 else:
@@ -161,5 +79,4 @@
         return self.__node_data[node]
 
     def get_data_edge(self, source: ProgramNode, target: ProgramNode) -> IOConnection:
-        return self.__edge_data[(source, target)]
->>>>>>> f747dadf
+        return self.__edge_data[(source, target)]