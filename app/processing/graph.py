"""
Basic program graph used withing the :mod:`app.processing`.
"""

from __future__ import annotations

from dataclasses import dataclass, field
from typing import TYPE_CHECKING
from uuid import UUID, uuid4

from networkx import DiGraph
from openqasm3.ast import ClassicalType, Program


@dataclass(frozen=True)
class ProgramNode:
    """Represents a node in a visual model of an openqasm3 program."""

    name: str
    implementation: str
    uncompute_implementation: str | None = None


@dataclass
class SectionInfo:
    """Store information scraped in preprocessing."""

    id: UUID
    io: IOInfo

    def __init__(self, uuid: UUID | None = None, io_info: IOInfo | None = None) -> None:
        self.id = uuid4() if uuid is None else uuid
        self.io = IOInfo() if io_info is None else io_info


@dataclass(frozen=True)
class ProcessedProgramNode:
    """Store a qasm snippet as string and AST."""

    raw: ProgramNode
    implementation: Program
    info: SectionInfo
    uncompute_implementation: Program | None


@dataclass(frozen=True)
class IOConnection:
    """Map output-reg from source to target input-reg with specified size."""

    source: tuple[ProgramNode, int]
    target: tuple[ProgramNode, int]


@dataclass()
class AncillaConnection:
    """Map output qubits from source to target input qubits.

    The qubits are identified via the id specified in :class:`app.processing.graph.IOInfo`.
    """

    source: tuple[ProgramNode, list[int]]
    target: tuple[ProgramNode, list[int]]


if TYPE_CHECKING:
    ProgramGraphBase = DiGraph[ProgramNode]
else:
    ProgramGraphBase = DiGraph


class ProgramGraph(ProgramGraphBase):
    """Internal representation of the program graph."""

    __node_data: dict[ProgramNode, ProcessedProgramNode]
    __edge_data: dict[
        tuple[ProgramNode, ProgramNode],
        list[IOConnection | AncillaConnection],
    ]

    def __init__(self) -> None:
        super().__init__()
        self.__node_data = {}
        self.__edge_data = {}

    def append_node(self, node: ProcessedProgramNode) -> None:
        super().add_node(node.raw)
        self.__node_data[node.raw] = node

    def append_nodes(self, *nodes: ProcessedProgramNode) -> None:
        for node in nodes:
            self.append_node(node)

    def append_edge(self, edge: IOConnection | AncillaConnection) -> None:
        super().add_edge(edge.source[0], edge.target[0])
        self.__edge_data.setdefault((edge.source[0], edge.target[0]), []).append(edge)

    def append_edges(self, *edges: IOConnection | AncillaConnection) -> None:
        for edge in edges:
            self.append_edge(edge)

    def get_data_node(self, node: ProgramNode) -> ProcessedProgramNode:
        return self.__node_data[node]

    def get_data_edges(
        self,
        source: ProgramNode,
        target: ProgramNode,
    ) -> list[IOConnection | AncillaConnection]:
        return self.__edge_data[(source, target)]


QubitIDs = list[int]


@dataclass()
class QubitIOInfo:
    """Store QubitIDs of declarations, reusable and dirty.

    :param declaration_to_ids: Maps declared names to corresponding qubits ids.
    :param required_reusable_ids: List of required reusable/fresh/uncomputed qubit ids.
    :param required_dirty_ids: List of required (possible) dirty qubits.
    :param returned_reusable_ids: List of returned reusable qubits.
    :param returned_reusable_after_uncompute_ids: List of qubits that are reusable after uncompute.
    :param returned_dirty_ids: List of qubits that are always returned dirty.
    """

    declaration_to_ids: dict[str, QubitIDs] = field(default_factory=dict)
    required_reusable_ids: QubitIDs = field(default_factory=list)
    required_dirty_ids: QubitIDs = field(default_factory=list)
    returned_reusable_ids: QubitIDs = field(default_factory=list)
    returned_reusable_after_uncompute_ids: QubitIDs = field(default_factory=list)
    returned_dirty_ids: QubitIDs = field(default_factory=list)


@dataclass()
class ClassicalIOInstance:
    """Single input/output from a snippet of type classical.

    :param name: Name of the annotated variable.
    :param type: Type of the annotated variable.
    :param size: Size of the annotated variable.
    """

    name: str
<<<<<<< HEAD
    type: type
=======
    type: type[ClassicalType]
>>>>>>> 4c5b1394
    size: int


@dataclass()
class QubitIOInstance:
    """Single input/output from a snippet of type qubits.

    :param name: Name of the annotated variable.
    :param ids: List of annotated qubit ids.
    """

    name: str
    ids: QubitIDs


@dataclass()
class IOInfo:
    """Input/output info for a single snippet.

    :param inputs: Maps input-index to (Qubit/Classical)IOInstance.
    :param outputs: Maps output-index to (Qubit/Classical)IOInstance.
    :param qubits: Store qubit info via QubitIOInfo.
    """

    inputs: dict[int, QubitIOInstance | ClassicalIOInstance] = field(
        default_factory=dict,
    )
    outputs: dict[int, QubitIOInstance | ClassicalIOInstance] = field(
        default_factory=dict,
    )
    qubits: QubitIOInfo = field(default_factory=QubitIOInfo)<|MERGE_RESOLUTION|>--- conflicted
+++ resolved
@@ -142,11 +142,7 @@
     """
 
     name: str
-<<<<<<< HEAD
-    type: type
-=======
     type: type[ClassicalType]
->>>>>>> 4c5b1394
     size: int
 
 
