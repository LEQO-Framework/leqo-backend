"""
Parse input/output info for single code snippet over leqo-annotations.
"""

from __future__ import annotations

from copy import deepcopy
from itertools import chain

from openqasm3.ast import (
    AliasStatement,
    Annotation,
    BitType,
    BooleanLiteral,
    BoolType,
    BranchingStatement,
    ClassicalDeclaration,
    Concatenation,
    Expression,
    FloatType,
    Identifier,
    IndexExpression,
    IntType,
    Program,
    QASMNode,
    QubitDeclaration,
)

from app.model.data_types import (
    DEFAULT_FLOAT_SIZE,
    DEFAULT_INT_SIZE,
    LeqoSupportedType,
)
from app.model.data_types import (
    BitType as LeqoBitType,
)
from app.model.data_types import (
    BoolType as LeqoBoolType,
)
from app.model.data_types import (
    FloatType as LeqoFloatType,
)
from app.model.data_types import (
    IntType as LeqoIntType,
)
from app.openqasm3.visitor import LeqoTransformer
from app.processing.graph import (
    ClassicalIOInstance,
    IOInfo,
    QubitInfo,
    QubitIOInstance,
)
from app.processing.pre.utils import (
    PreprocessingException,
    expr_to_int,
    parse_io_annotation,
    parse_qasm_index,
)
from app.utils import not_none_or, opt_call


class ParseAnnotationsVisitor(LeqoTransformer[None]):
    """
    Non-modifying visitor to parse leqo annotations.

    :param io: The :class:`~app.processing.graph.IOInfo` to be modified in-place.
    :param qubit: The :class:`~app.processing.graph.QubitInfo` to be modified in-place.
    """

    __next_qubit_id: int
    __name_to_info: dict[str, QubitIOInstance | ClassicalIOInstance]
    __found_input_ids: set[int]
    __found_output_ids: set[int]
    __in_uncompute: bool
    io: IOInfo
    qubit: QubitInfo

    def __init__(self, io: IOInfo, qubit: QubitInfo) -> None:
        super().__init__()
        self.io = io
        self.qubit = qubit
        self.__next_qubit_id = 0
        self.__name_to_info = {}
        self.__found_input_ids = set()
        self.__found_output_ids = set()
        self.__in_uncompute = False

    def get_declaration_annotation_info(
        self,
        name: str,
        annotations: list[Annotation],
    ) -> tuple[int | None, bool]:
        """
        Extract annotation info for declaration, throw error on bad usage.
        """
        input_id: int | None = None
        dirty = False
        for annotation in annotations:
            match annotation.keyword:
                case "leqo.input":
                    if input_id is not None:
                        msg = f"Unsupported: two input annotations over {name}"
                        raise PreprocessingException(msg)
                    input_id = parse_io_annotation(annotation)
                case "leqo.dirty":
                    if dirty:
                        msg = f"Unsupported: two dirty annotations over {name}"
                        raise PreprocessingException(msg)
                    if (
                        annotation.command is not None
                        and annotation.command.strip() != ""
                    ):
                        msg = f"Unsupported: found {annotation.command} over dirty annotations {name}"
                        raise PreprocessingException(msg)
                    dirty = True
                case "leqo.output" | "leqo.reusable" | "leqo.uncompute":
                    msg = f"Unsupported: {annotation.keyword} annotations over QubitDeclaration {name}"
                    raise PreprocessingException(msg)
        if input_id is not None and dirty:
            msg = (
                f"Unsupported: dirty and input annotations over QubitDeclaration {name}"
            )
            raise PreprocessingException(msg)
        return (input_id, dirty)

    def get_alias_annotation_info(
        self,
        name: str,
        annotations: list[Annotation],
    ) -> tuple[int | None, bool]:
        """
        Extract annotation info for alias, throw error on bad usage.
        """
        output_id: int | None = None
        reusable = False
        for annotation in annotations:
            match annotation.keyword:
                case "leqo.output":
                    if output_id is not None:
                        msg = f"Unsupported: two output annotations over {name}"
                        raise PreprocessingException(msg)
                    output_id = parse_io_annotation(annotation)
                case "leqo.reusable":
                    if reusable:
                        msg = f"Unsupported: two reusable annotations over {name}"
                        raise PreprocessingException(msg)
                    if (
                        annotation.command is not None
                        and annotation.command.strip() != ""
                    ):
                        msg = f"Unsupported: found {annotation.command} over reusable annotations {name}"
                        raise PreprocessingException(msg)
                    reusable = True
                case "leqo.input" | "leqo.dirty" | "leqo.uncompute":
                    msg = f"Unsupported: {annotation.keyword} annotations over AliasStatement {name}"
                    raise PreprocessingException(msg)
        if output_id is not None and reusable:
            msg = f"Unsupported: input and dirty annotations over AliasStatement {name}"
            raise PreprocessingException(msg)
        return (output_id, reusable)

    def get_branching_annotation_info(self, annotations: list[Annotation]) -> bool:
        """
        Extract annotation info for branching statement, throw error on bad usage.
        """
        uncompute = False
        for annotation in annotations:
            match annotation.keyword:
                case "leqo.uncompute":
                    if uncompute:
                        msg = "Unsupported: two uncompute annotations over if-then-else-block"
                        raise PreprocessingException(msg)
                    if (
                        annotation.command is not None
                        and annotation.command.strip() != ""
                    ):
                        msg = f"Unsupported: found {annotation.command} over uncompute annotation over if-then-else-block"
                        raise PreprocessingException(msg)
                    uncompute = True
                case "leqo.input" | "leqo.dirty" | "leqo.output" | "leqo.reusable":
                    msg = f"Unsupported: {annotation.keyword} annotations over BranchingStatement if-then-else-block"
                    raise PreprocessingException(msg)
        return uncompute

    def __alias_expr_to_new_info(  # noqa: PLR0911, PLR0912
        self,
        name: str,
        value: Identifier | IndexExpression | Concatenation | Expression,
    ) -> QubitIOInstance | ClassicalIOInstance | None:
        """
        Recursively get new (Qubit/Classical)IOInstance from alias expression.

        :param name: New name to use in the info.
        :param value: The alias expression to parse.
        """
        match value:
            case IndexExpression():
                collection = value.collection
                if not isinstance(collection, Identifier):
                    return None
                source = self.__name_to_info.get(collection.name)
                match source:
                    case None:
                        return None
                    case QubitIOInstance():
                        qubit_ids = source.ids
                        if not isinstance(qubit_ids, list):
                            msg = "Unsupported: Can't Index single qubit (non reg)"
                            raise PreprocessingException(msg)
                        indices = parse_qasm_index([value.index], len(qubit_ids))
                        return QubitIOInstance(
                            name,
                            [qubit_ids[i] for i in indices]
                            if isinstance(indices, list)
                            else qubit_ids[indices],
                        )
                    case ClassicalIOInstance():
                        if isinstance(source.type, LeqoBitType):
                            source_size = source.type.size
                            if source_size is None:
                                msg = "Unsupported: Can't Index single bit (non array)"
                                raise PreprocessingException(msg)
                            result = parse_qasm_index([value.index], source_size)
                            return ClassicalIOInstance(
                                name,
                                LeqoBitType(
                                    len(result) if isinstance(result, list) else None
                                ),
                            )
                        msg = f"Unsupported: Can't handle indexed {source.type}"
                        raise PreprocessingException(msg)
            case Identifier():
                info = deepcopy(self.__name_to_info.get(value.name))
                if info is not None:
                    info.name = name
                return info
            case Concatenation():
                lhs = self.__alias_expr_to_new_info(name, value.lhs)
                rhs = self.__alias_expr_to_new_info(name, value.rhs)
                match lhs, rhs:
                    case QubitIOInstance(ids=li), QubitIOInstance(ids=ri):
                        if not (isinstance(li, list) and isinstance(ri, list)):
                            msg = "Unsupported: Can't concatenate single qubits."
                            raise PreprocessingException(msg)
                        return QubitIOInstance(name, li + ri)
                    case ClassicalIOInstance(), ClassicalIOInstance():
                        if (
                            isinstance(lhs.type, LeqoBitType)
                            and isinstance(rhs.type, LeqoBitType)
                            and lhs.type.size is not None
                            and rhs.type.size is not None
                        ):
                            return ClassicalIOInstance(
                                name, LeqoBitType(lhs.type.size + rhs.type.size)
                            )
                        msg = f"Unsupported: Can't concatenate non-bit-array types: {lhs.type} {rhs.type}"
                        raise PreprocessingException(msg)
                return None
            case _:
                msg = f"{type(value)} is not implemented as alias expression"
                raise RuntimeError(msg)

    def visit_QubitDeclaration(self, node: QubitDeclaration) -> QASMNode:
        """
        Parse qubit-declarations and their corresponding input/dirty annotations.
        """
        name = node.qubit.name
        reg_size = expr_to_int(node.size) if node.size is not None else None
        input_id, dirty = self.get_declaration_annotation_info(name, node.annotations)

        if reg_size is None:
            qubit_ids: int | list[int] = self.__next_qubit_id
            self.__next_qubit_id += 1
        else:
            qubit_ids = []
            for _ in range(reg_size):
                qubit_ids.append(self.__next_qubit_id)
                self.__next_qubit_id += 1
        self.qubit.declaration_to_ids[name] = (
            qubit_ids if isinstance(qubit_ids, list) else [qubit_ids]
        )

        info = QubitIOInstance(name, qubit_ids)
        self.__name_to_info[name] = info
        if input_id is not None:
            if input_id in self.__found_input_ids:
                msg = f"Unsupported: duplicate input id: {input_id}"
                raise PreprocessingException(msg)
            self.__found_input_ids.add(input_id)
            self.io.inputs[input_id] = info
        elif dirty:
            if isinstance(qubit_ids, list):
                self.qubit.dirty_ids.extend(qubit_ids)
            else:
                self.qubit.dirty_ids.append(qubit_ids)
        elif isinstance(qubit_ids, list):
            self.qubit.clean_ids.extend(qubit_ids)
        else:
            self.qubit.clean_ids.append(qubit_ids)

        return self.generic_visit(node)

    def visit_ClassicalDeclaration(self, node: ClassicalDeclaration) -> QASMNode:
        """
        Parse classical-declarations and their corresponding input annotations.
        """
        name = node.identifier.name
        input_id, dirty = self.get_declaration_annotation_info(name, node.annotations)

        if dirty:
            msg = f"Unsupported: dirty annotation over classical {name}"
            raise PreprocessingException(msg)

        leqo_type: LeqoSupportedType
        match node.type:
            case BitType():
                leqo_type = LeqoBitType(opt_call(expr_to_int, node.type.size))
            case IntType():
                leqo_type = LeqoIntType(
                    not_none_or(opt_call(expr_to_int, node.type.size), DEFAULT_INT_SIZE)
                )
            case FloatType():
                leqo_type = LeqoFloatType(
                    not_none_or(
                        opt_call(expr_to_int, node.type.size), DEFAULT_FLOAT_SIZE
                    )
                )
            case BoolType():
                leqo_type = LeqoBoolType()
            case _:
                return self.generic_visit(node)

        info = ClassicalIOInstance(name, leqo_type)
        self.__name_to_info[name] = info
        if input_id is not None:
            if input_id in self.__found_input_ids:
                msg = f"Unsupported: duplicate input id: {input_id}"
                raise PreprocessingException(msg)
            if self.__in_uncompute:
                msg = f"Unsupported: input declaration over {info.name} in uncompute block"
                raise PreprocessingException(msg)
            self.__found_input_ids.add(input_id)
            self.io.inputs[input_id] = info

        return self.generic_visit(node)

    def visit_AliasStatement(self, node: AliasStatement) -> QASMNode:
        """
        Parse alias and their corresponding output/reusalbe annotations.
        """
        name = node.target.name
        info = self.__alias_expr_to_new_info(name, node.value)
        if info is None:
            return self.generic_visit(node)

        output_id, reusable = self.get_alias_annotation_info(name, node.annotations)
        if output_id is not None:
            if output_id in self.__found_output_ids:
                msg = f"Unsupported: duplicate output id: {output_id}"
                raise PreprocessingException(msg)
            self.__found_output_ids.add(output_id)

        self.__name_to_info[name] = info
        if output_id is not None:
            if self.__in_uncompute:
                msg = f"Unsupported: output declaration over {info.name} in uncompute block"
                raise PreprocessingException(msg)
            self.io.outputs[output_id] = info
        elif reusable:
            if isinstance(info, ClassicalIOInstance):
                msg = f"Unsupported: reusable annotation over classical {info.name}"
                raise PreprocessingException(msg)
            if self.__in_uncompute:
                if isinstance(info.ids, list):
                    self.qubit.uncomputable_ids.extend(info.ids)
                else:
                    self.qubit.uncomputable_ids.append(info.ids)
            elif isinstance(info.ids, list):
                self.qubit.reusable_ids.extend(info.ids)
            else:
                self.qubit.reusable_ids.append(info.ids)

        return self.generic_visit(node)

    def visit_BranchingStatement(self, node: BranchingStatement) -> QASMNode:
        """
        Parse if-then-else-block and their corresponding uncompute annotations.
        """
        uncompute = self.get_branching_annotation_info(node.annotations)
        if not uncompute:
            return self.generic_visit(node)
        if self.__in_uncompute:
            msg = "Unsupported: nested uncompute blocks"
            raise PreprocessingException(msg)
        if not isinstance(node.condition, BooleanLiteral) or node.condition.value:
            msg = f"Unsupported: invalid expression in uncompute-annotated if-then-else-block: {node.condition}"
            raise PreprocessingException(msg)
        if len(node.else_block) > 0:
            msg = "Unsupported: uncompute-annotated if-then-else-block has else-block"
            raise PreprocessingException(msg)
        self.__in_uncompute = True
        result = self.generic_visit(node)
        self.__in_uncompute = False
        return result

    @staticmethod
    def raise_on_non_contiguous_range(numbers: set[int], name_of_check: str) -> None:
        """
        Check if int-set is contiguous and starting from 0.
        """
        for i, j in enumerate(sorted(numbers)):
            if i == j:
                continue
            msg = f"Unsupported: Missing {name_of_check} index {i}, next index was {j}"
            raise PreprocessingException(msg)

    def visit_Program(self, node: Program) -> QASMNode:
        """
        Ensure contiguous input/output indexes and compute returned-dirty qubits.
        """
        result = self.generic_visit(node)

        self.raise_on_non_contiguous_range(self.__found_input_ids, "input")
        self.raise_on_non_contiguous_range(self.__found_output_ids, "output")

        entangled = set(chain(*self.qubit.declaration_to_ids.values()))
        for qubit_id in self.qubit.reusable_ids:
            try:
                entangled.remove(qubit_id)
            except KeyError:
                msg = f"Unsupported: qubit with {qubit_id} was parsed as reusable twice"
                raise PreprocessingException(msg) from None
        for qubit_id in self.qubit.uncomputable_ids:
            try:
                entangled.remove(qubit_id)
            except KeyError:
                msg = f"Unsupported: qubit with {qubit_id} was parsed as reusable (in uncompute) twice"
                raise PreprocessingException(msg) from None
        for output in self.io.outputs.values():
            if isinstance(output, QubitIOInstance):
                output_ids = (
                    output.ids if isinstance(output.ids, list) else [output.ids]
                )
                for qubit_id in output_ids:
                    try:
                        entangled.remove(qubit_id)
                    except KeyError:
                        msg = f"Unsupported: qubit with {qubit_id} was parsed as reusable or output twice"
<<<<<<< HEAD
                        raise PreprocessingException(msg) from None
        self.qubit.entangled_ids = sorted(returned_dirty)
=======
                        raise UnsupportedOperation(msg) from None
        self.qubit.entangled_ids = sorted(entangled)
>>>>>>> 833560ff

        return result<|MERGE_RESOLUTION|>--- conflicted
+++ resolved
@@ -446,12 +446,7 @@
                         entangled.remove(qubit_id)
                     except KeyError:
                         msg = f"Unsupported: qubit with {qubit_id} was parsed as reusable or output twice"
-<<<<<<< HEAD
                         raise PreprocessingException(msg) from None
-        self.qubit.entangled_ids = sorted(returned_dirty)
-=======
-                        raise UnsupportedOperation(msg) from None
         self.qubit.entangled_ids = sorted(entangled)
->>>>>>> 833560ff
 
         return result