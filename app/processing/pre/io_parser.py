"""Parse input/output info for single code snippet over leqo-annotations."""

from __future__ import annotations

<<<<<<< HEAD
from copy import copy
=======
from copy import deepcopy
>>>>>>> 4c5b1394
from io import UnsupportedOperation
from itertools import chain

from openqasm3.ast import (
    AliasStatement,
    Annotation,
    BitType,
<<<<<<< HEAD
    BoolType,
=======
    BooleanLiteral,
    BoolType,
    BranchingStatement,
>>>>>>> 4c5b1394
    ClassicalDeclaration,
    Concatenation,
    Expression,
    FloatType,
    Identifier,
    IndexExpression,
    IntType,
    Program,
    QASMNode,
    QubitDeclaration,
)

from app.openqasm3.visitor import LeqoTransformer
from app.processing.graph import (
    ClassicalIOInstance,
    IOInfo,
    QubitIOInstance,
)
from app.processing.utils import expr_to_int, parse_io_annotation, parse_qasm_index

DEFAULT_BIT_SIZE = 32
DEFAULT_INT_SIZE = 32
DEFAULT_FLOAT_SIZE = 32
BOOL_SIZE = 1


class ParseAnnotationsVisitor(LeqoTransformer[None]):
    """Non-modifying visitor to parse io info."""

    __next_qubit_id: int
    __name_to_info: dict[str, QubitIOInstance | ClassicalIOInstance]
    __found_input_ids: set[int]
    __found_output_ids: set[int]
<<<<<<< HEAD
=======
    __in_uncompute: bool
>>>>>>> 4c5b1394
    io: IOInfo

    def __init__(self, io: IOInfo) -> None:
        """Construct the ParseAnnotationsVisitor.

        :param io: The IOInfo to be modified in-place.
        """
        super().__init__()
        self.io = io
        self.__next_qubit_id = 0
        self.__name_to_info = {}
        self.__found_input_ids = set()
        self.__found_output_ids = set()
<<<<<<< HEAD
=======
        self.__in_uncompute = False
>>>>>>> 4c5b1394

    def get_declaration_annotation_info(
        self,
        name: str,
        annotations: list[Annotation],
    ) -> tuple[int | None, bool]:
        """Extract annotation info for declaration, throw error on bad usage."""
        input_id: int | None = None
        dirty = False
        for annotation in annotations:
            match annotation.keyword:
                case "leqo.input":
                    if input_id is not None:
                        msg = f"Unsupported: two input annotations over {name}"
                        raise UnsupportedOperation(msg)
                    input_id = parse_io_annotation(annotation)
                case "leqo.dirty":
                    if dirty:
                        msg = f"Unsupported: two dirty annotations over {name}"
                        raise UnsupportedOperation(msg)
                    if (
                        annotation.command is not None
                        and annotation.command.strip() != ""
                    ):
                        msg = f"Unsupported: found {annotation.command} over dirty annotations {name}"
                        raise UnsupportedOperation(msg)
                    dirty = True
                case "leqo.output" | "leqo.reusable" | "leqo.uncompute":
                    msg = f"Unsupported: {annotation.keyword} annotations over QubitDeclaration {name}"
                    raise UnsupportedOperation(msg)
        if input_id is not None and dirty:
            msg = (
                f"Unsupported: dirty and input annotations over QubitDeclaration {name}"
            )
            raise UnsupportedOperation(msg)
        return (input_id, dirty)

    def get_alias_annotation_info(
        self,
        name: str,
        annotations: list[Annotation],
    ) -> tuple[int | None, bool]:
        """Extract annotation info for alias, throw error on bad usage."""
        output_id: int | None = None
        reusable = False
        for annotation in annotations:
            match annotation.keyword:
                case "leqo.output":
                    if output_id is not None:
                        msg = f"Unsupported: two output annotations over {name}"
                        raise UnsupportedOperation(msg)
                    output_id = parse_io_annotation(annotation)
                case "leqo.reusable":
                    if reusable:
                        msg = f"Unsupported: two reusable annotations over {name}"
                        raise UnsupportedOperation(msg)
                    if (
                        annotation.command is not None
                        and annotation.command.strip() != ""
                    ):
                        msg = f"Unsupported: found {annotation.command} over reusable annotations {name}"
                        raise UnsupportedOperation(msg)
                    reusable = True
                case "leqo.input" | "leqo.dirty" | "leqo.uncompute":
                    msg = f"Unsupported: {annotation.keyword} annotations over AliasStatement {name}"
                    raise UnsupportedOperation(msg)
        if output_id is not None and reusable:
            msg = f"Unsupported: input and dirty annotations over AliasStatement {name}"
            raise UnsupportedOperation(msg)
        return (output_id, reusable)

<<<<<<< HEAD
=======
    def get_branching_annotation_info(self, annotations: list[Annotation]) -> bool:
        """Extract annotation info for branching statement, throw error on bad usage."""
        uncompute = False
        for annotation in annotations:
            match annotation.keyword:
                case "leqo.uncompute":
                    if uncompute:
                        msg = (
                            "Unsupported: two uncompute annotations over if-else-block"
                        )
                        raise UnsupportedOperation(msg)
                    if (
                        annotation.command is not None
                        and annotation.command.strip() != ""
                    ):
                        msg = f"Unsupported: found {annotation.command} over uncompute annotation over if-else-block"
                        raise UnsupportedOperation(msg)
                    uncompute = True
                case "leqo.input" | "leqo.dirty" | "leqo.output" | "leqo.reusable":
                    msg = f"Unsupported: {annotation.keyword} annotations over BranchingStatement if-else-block"
                    raise UnsupportedOperation(msg)
        return uncompute

>>>>>>> 4c5b1394
    def __alias_expr_to_new_info(  # noqa: PLR0911, PLR0912
        self,
        name: str,
        value: Identifier | IndexExpression | Concatenation | Expression,
    ) -> QubitIOInstance | ClassicalIOInstance | None:
        """Recursivly get new (Qubit/Classical)IOInstance from alias expression.

        :param name: New name to use in the info.
        :param value: The alias expression to parse.
        """
        match value:
            case IndexExpression():
                collection = value.collection
                if not isinstance(collection, Identifier):
<<<<<<< HEAD
                    msg = f"Unsupported expression in alias: {type(collection)}"
                    raise TypeError(msg)
=======
                    return None
>>>>>>> 4c5b1394
                source = self.__name_to_info.get(collection.name)
                match source:
                    case None:
                        return None
                    case QubitIOInstance():
                        qubit_ids = source.ids
                        indices = parse_qasm_index([value.index], len(qubit_ids))
                        return QubitIOInstance(name, [source.ids[i] for i in indices])
                    case ClassicalIOInstance():
                        if source.type == BitType:
                            return ClassicalIOInstance(
                                name,
                                BitType,
                                len(
                                    parse_qasm_index([value.index], source.size),
                                ),
                            )
<<<<<<< HEAD
                        return copy(source)
            case Identifier():
                info = copy(self.__name_to_info.get(value.name))
=======
                        msg = f"Unsupported: Can't handle indexed {source.type}"
                        raise UnsupportedOperation(msg)
            case Identifier():
                info = deepcopy(self.__name_to_info.get(value.name))
>>>>>>> 4c5b1394
                if info is not None:
                    info.name = name
                return info
            case Concatenation():
                lhs = self.__alias_expr_to_new_info(name, value.lhs)
                rhs = self.__alias_expr_to_new_info(name, value.rhs)
                match lhs, rhs:
                    case QubitIOInstance(ids=li), QubitIOInstance(ids=ri):
                        return QubitIOInstance(name, li + ri)
                    case ClassicalIOInstance(), ClassicalIOInstance():
                        if lhs.type == rhs.type == BitType:
                            return ClassicalIOInstance(
                                name,
                                BitType,
                                lhs.size + rhs.size,
                            )
<<<<<<< HEAD
                return None
            case Expression():
                msg = f"Unsupported expression in alias: {type(value)}"
                raise UnsupportedOperation(msg)
=======
                        msg = f"Unsupported: Can't handle concatenation of non-bit types: {lhs.type} {rhs.type}"
                        raise UnsupportedOperation(msg)
                return None
>>>>>>> 4c5b1394
            case _:
                msg = f"{type(value)} is not implemented as alias expression"
                raise RuntimeError(msg)

    def visit_QubitDeclaration(self, node: QubitDeclaration) -> QASMNode:
        """Parse qubit-declarations and their corresponding input/dirty annotations."""
        name = node.qubit.name
        reg_size = expr_to_int(node.size) if node.size is not None else 1
        input_id, dirty = self.get_declaration_annotation_info(name, node.annotations)
<<<<<<< HEAD

        qubit_ids = []
        for _ in range(reg_size):
            qubit_ids.append(self.__next_qubit_id)
            self.__next_qubit_id += 1
        self.io.qubits.declaration_to_ids[name] = qubit_ids

        info = QubitIOInstance(name, qubit_ids)
        self.__name_to_info[name] = info
        if input_id is not None:
            self.io.inputs[input_id] = info
            if input_id in self.__found_input_ids:
                msg = f"Unsupported: duplicate input id: {input_id}"
                raise IndexError(msg)
            self.__found_input_ids.add(input_id)
        elif dirty:
            self.io.qubits.required_dirty_ids.extend(qubit_ids)
        else:  # non-input and non-dirty
            self.io.qubits.required_reusable_ids.extend(qubit_ids)

        return self.generic_visit(node)

    def visit_ClassicalDeclaration(self, node: ClassicalDeclaration) -> QASMNode:
=======

        qubit_ids = []
        for _ in range(reg_size):
            qubit_ids.append(self.__next_qubit_id)
            self.__next_qubit_id += 1
        self.io.qubits.declaration_to_ids[name] = qubit_ids

        info = QubitIOInstance(name, qubit_ids)
        self.__name_to_info[name] = info
        if input_id is not None:
            if input_id in self.__found_input_ids:
                msg = f"Unsupported: duplicate input id: {input_id}"
                raise IndexError(msg)
            self.__found_input_ids.add(input_id)
            self.io.inputs[input_id] = info
        elif dirty:
            self.io.qubits.required_dirty_ids.extend(qubit_ids)
        else:  # non-input and non-dirty
            self.io.qubits.required_reusable_ids.extend(qubit_ids)

        return self.generic_visit(node)

    def visit_ClassicalDeclaration(self, node: ClassicalDeclaration) -> QASMNode:  # noqa: PLR0912
>>>>>>> 4c5b1394
        """Parse classical-declarations and their corresponding input annotations."""
        name = node.identifier.name
        input_id, dirty = self.get_declaration_annotation_info(name, node.annotations)

        if dirty:
            msg = f"""Unsupported: dirty annotation over classical {name}"""
            raise UnsupportedOperation(msg)

        match node.type:
            case BitType():
<<<<<<< HEAD
                size = 1 if node.type.size is None else expr_to_int(node.type.size)
            case IntType():
                size = 32 if node.type.size is None else expr_to_int(node.type.size)
            case FloatType():
                size = 32 if node.type.size is None else expr_to_int(node.type.size)
            case BoolType():
                size = 1
=======
                if node.type.size is None:
                    size = DEFAULT_BIT_SIZE
                else:
                    size = expr_to_int(node.type.size)
            case IntType():
                if node.type.size is None:
                    size = DEFAULT_INT_SIZE
                else:
                    size = expr_to_int(node.type.size)
            case FloatType():
                if node.type.size is None:
                    size = DEFAULT_FLOAT_SIZE
                else:
                    size = expr_to_int(node.type.size)
            case BoolType():
                size = BOOL_SIZE
>>>>>>> 4c5b1394
            case _:
                return self.generic_visit(node)

        info = ClassicalIOInstance(name, type(node.type), size)
        self.__name_to_info[name] = info
        if input_id is not None:
<<<<<<< HEAD
            self.io.inputs[input_id] = info
            if input_id in self.__found_input_ids:
                msg = f"Unsupported: duplicate input id: {input_id}"
                raise IndexError(msg)
            self.__found_input_ids.add(input_id)
=======
            if input_id in self.__found_input_ids:
                msg = f"Unsupported: duplicate input id: {input_id}"
                raise IndexError(msg)
            if self.__in_uncompute:
                msg = f"Unsupported: input declaration over {info.name} in uncompute block"
                raise UnsupportedOperation(msg)
            self.__found_input_ids.add(input_id)
            self.io.inputs[input_id] = info
>>>>>>> 4c5b1394

        return self.generic_visit(node)

    def visit_AliasStatement(self, node: AliasStatement) -> QASMNode:
        """Parse alias and their corresponding output/reusalbe annotations."""
        name = node.target.name
        info = self.__alias_expr_to_new_info(name, node.value)
        if info is None:
            return self.generic_visit(node)

        output_id, reusable = self.get_alias_annotation_info(name, node.annotations)
        if output_id is not None:
            if output_id in self.__found_output_ids:
                msg = f"Unsupported: duplicate output id: {output_id}"
                raise IndexError(msg)
            self.__found_output_ids.add(output_id)

        self.__name_to_info[name] = info
        if output_id is not None:
<<<<<<< HEAD
=======
            if self.__in_uncompute:
                msg = f"Unsupported: output declaration over {info.name} in uncompute block"
                raise UnsupportedOperation(msg)
>>>>>>> 4c5b1394
            self.io.outputs[output_id] = info
        elif reusable:
            if isinstance(info, ClassicalIOInstance):
                msg = f"Unsupported: reusable annotation over classical {info.name}"
                raise UnsupportedOperation(msg)
<<<<<<< HEAD
            self.io.qubits.returned_reusable_ids.extend(info.ids)
=======
            if self.__in_uncompute:
                self.io.qubits.returned_reusable_after_uncompute_ids.extend(info.ids)
            else:
                self.io.qubits.returned_reusable_ids.extend(info.ids)
>>>>>>> 4c5b1394

        return self.generic_visit(node)

    def visit_BranchingStatement(self, node: BranchingStatement) -> QASMNode:
        """Parse if-else-block and their corresponding uncompute annotations."""
        uncompute = self.get_branching_annotation_info(node.annotations)
        if not uncompute:
            return self.generic_visit(node)
        if self.__in_uncompute:
            msg = "Unsupported: nested uncompute blocks"
            raise UnsupportedOperation(msg)
        if not isinstance(node.condition, BooleanLiteral) or node.condition.value:
            msg = f"Unsupported: invalid expression in uncompute-annotated if-else-block: {node.condition}"
            raise UnsupportedOperation(msg)
        if len(node.else_block) > 0:
            msg = "Unsupported: uncompute-annotated if-else-block has else-block"
            raise UnsupportedOperation(msg)
        self.__in_uncompute = True
        result = self.generic_visit(node)
        self.__in_uncompute = False
        return result

    @staticmethod
    def raise_on_non_contiguous_range(numbers: set[int], name_of_check: str) -> None:
        """Check if int-set is contiguous and starting from 0."""
        for i, j in enumerate(sorted(numbers)):
            if i == j:
                continue
            msg = f"Unsupported: Missing {name_of_check} index {i}, next index was {j}"
            raise IndexError(msg)

    def visit_Program(self, node: Program) -> QASMNode:
        """Ensure contiguous input/output indexes and compute returned-dirty qubits."""
        result = self.generic_visit(node)

        self.raise_on_non_contiguous_range(self.__found_input_ids, "input")
        self.raise_on_non_contiguous_range(self.__found_output_ids, "output")

        returned_dirty = set(chain(*self.io.qubits.declaration_to_ids.values()))
        for qubit_id in self.io.qubits.returned_reusable_ids:
            try:
                returned_dirty.remove(qubit_id)
            except KeyError:
                msg = f"Unsupported: qubit with {qubit_id} was parsed as reusable twice"
                raise UnsupportedOperation(msg) from None
        for qubit_id in self.io.qubits.returned_reusable_after_uncompute_ids:
            try:
                returned_dirty.remove(qubit_id)
            except KeyError:
<<<<<<< HEAD
                msg = f"Unsupported: qubit with {qubit_id} was parsed as reusable and as reusable_after_uncompute"
=======
                msg = f"Unsupported: qubit with {qubit_id} was parsed as reusable (in uncompute) twice"
>>>>>>> 4c5b1394
                raise UnsupportedOperation(msg) from None
        for output in self.io.outputs.values():
            if isinstance(output, QubitIOInstance):
                for qubit_id in output.ids:
                    try:
                        returned_dirty.remove(qubit_id)
                    except KeyError:
<<<<<<< HEAD
                        msg = f"Unsupported: qubit with {qubit_id} was parsed as reusable and output"
=======
                        msg = f"Unsupported: qubit with {qubit_id} was parsed as reusable or output twice"
>>>>>>> 4c5b1394
                        raise UnsupportedOperation(msg) from None
        self.io.qubits.returned_dirty_ids = sorted(returned_dirty)

        return result<|MERGE_RESOLUTION|>--- conflicted
+++ resolved
@@ -2,11 +2,7 @@
 
 from __future__ import annotations
 
-<<<<<<< HEAD
-from copy import copy
-=======
 from copy import deepcopy
->>>>>>> 4c5b1394
 from io import UnsupportedOperation
 from itertools import chain
 
@@ -14,13 +10,9 @@
     AliasStatement,
     Annotation,
     BitType,
-<<<<<<< HEAD
-    BoolType,
-=======
     BooleanLiteral,
     BoolType,
     BranchingStatement,
->>>>>>> 4c5b1394
     ClassicalDeclaration,
     Concatenation,
     Expression,
@@ -54,10 +46,7 @@
     __name_to_info: dict[str, QubitIOInstance | ClassicalIOInstance]
     __found_input_ids: set[int]
     __found_output_ids: set[int]
-<<<<<<< HEAD
-=======
     __in_uncompute: bool
->>>>>>> 4c5b1394
     io: IOInfo
 
     def __init__(self, io: IOInfo) -> None:
@@ -71,10 +60,7 @@
         self.__name_to_info = {}
         self.__found_input_ids = set()
         self.__found_output_ids = set()
-<<<<<<< HEAD
-=======
         self.__in_uncompute = False
->>>>>>> 4c5b1394
 
     def get_declaration_annotation_info(
         self,
@@ -146,8 +132,6 @@
             raise UnsupportedOperation(msg)
         return (output_id, reusable)
 
-<<<<<<< HEAD
-=======
     def get_branching_annotation_info(self, annotations: list[Annotation]) -> bool:
         """Extract annotation info for branching statement, throw error on bad usage."""
         uncompute = False
@@ -171,7 +155,6 @@
                     raise UnsupportedOperation(msg)
         return uncompute
 
->>>>>>> 4c5b1394
     def __alias_expr_to_new_info(  # noqa: PLR0911, PLR0912
         self,
         name: str,
@@ -186,12 +169,7 @@
             case IndexExpression():
                 collection = value.collection
                 if not isinstance(collection, Identifier):
-<<<<<<< HEAD
-                    msg = f"Unsupported expression in alias: {type(collection)}"
-                    raise TypeError(msg)
-=======
                     return None
->>>>>>> 4c5b1394
                 source = self.__name_to_info.get(collection.name)
                 match source:
                     case None:
@@ -209,16 +187,10 @@
                                     parse_qasm_index([value.index], source.size),
                                 ),
                             )
-<<<<<<< HEAD
-                        return copy(source)
-            case Identifier():
-                info = copy(self.__name_to_info.get(value.name))
-=======
                         msg = f"Unsupported: Can't handle indexed {source.type}"
                         raise UnsupportedOperation(msg)
             case Identifier():
                 info = deepcopy(self.__name_to_info.get(value.name))
->>>>>>> 4c5b1394
                 if info is not None:
                     info.name = name
                 return info
@@ -235,16 +207,9 @@
                                 BitType,
                                 lhs.size + rhs.size,
                             )
-<<<<<<< HEAD
+                        msg = f"Unsupported: Can't handle concatenation of non-bit types: {lhs.type} {rhs.type}"
+                        raise UnsupportedOperation(msg)
                 return None
-            case Expression():
-                msg = f"Unsupported expression in alias: {type(value)}"
-                raise UnsupportedOperation(msg)
-=======
-                        msg = f"Unsupported: Can't handle concatenation of non-bit types: {lhs.type} {rhs.type}"
-                        raise UnsupportedOperation(msg)
-                return None
->>>>>>> 4c5b1394
             case _:
                 msg = f"{type(value)} is not implemented as alias expression"
                 raise RuntimeError(msg)
@@ -254,31 +219,6 @@
         name = node.qubit.name
         reg_size = expr_to_int(node.size) if node.size is not None else 1
         input_id, dirty = self.get_declaration_annotation_info(name, node.annotations)
-<<<<<<< HEAD
-
-        qubit_ids = []
-        for _ in range(reg_size):
-            qubit_ids.append(self.__next_qubit_id)
-            self.__next_qubit_id += 1
-        self.io.qubits.declaration_to_ids[name] = qubit_ids
-
-        info = QubitIOInstance(name, qubit_ids)
-        self.__name_to_info[name] = info
-        if input_id is not None:
-            self.io.inputs[input_id] = info
-            if input_id in self.__found_input_ids:
-                msg = f"Unsupported: duplicate input id: {input_id}"
-                raise IndexError(msg)
-            self.__found_input_ids.add(input_id)
-        elif dirty:
-            self.io.qubits.required_dirty_ids.extend(qubit_ids)
-        else:  # non-input and non-dirty
-            self.io.qubits.required_reusable_ids.extend(qubit_ids)
-
-        return self.generic_visit(node)
-
-    def visit_ClassicalDeclaration(self, node: ClassicalDeclaration) -> QASMNode:
-=======
 
         qubit_ids = []
         for _ in range(reg_size):
@@ -302,7 +242,6 @@
         return self.generic_visit(node)
 
     def visit_ClassicalDeclaration(self, node: ClassicalDeclaration) -> QASMNode:  # noqa: PLR0912
->>>>>>> 4c5b1394
         """Parse classical-declarations and their corresponding input annotations."""
         name = node.identifier.name
         input_id, dirty = self.get_declaration_annotation_info(name, node.annotations)
@@ -313,15 +252,6 @@
 
         match node.type:
             case BitType():
-<<<<<<< HEAD
-                size = 1 if node.type.size is None else expr_to_int(node.type.size)
-            case IntType():
-                size = 32 if node.type.size is None else expr_to_int(node.type.size)
-            case FloatType():
-                size = 32 if node.type.size is None else expr_to_int(node.type.size)
-            case BoolType():
-                size = 1
-=======
                 if node.type.size is None:
                     size = DEFAULT_BIT_SIZE
                 else:
@@ -338,20 +268,12 @@
                     size = expr_to_int(node.type.size)
             case BoolType():
                 size = BOOL_SIZE
->>>>>>> 4c5b1394
             case _:
                 return self.generic_visit(node)
 
         info = ClassicalIOInstance(name, type(node.type), size)
         self.__name_to_info[name] = info
         if input_id is not None:
-<<<<<<< HEAD
-            self.io.inputs[input_id] = info
-            if input_id in self.__found_input_ids:
-                msg = f"Unsupported: duplicate input id: {input_id}"
-                raise IndexError(msg)
-            self.__found_input_ids.add(input_id)
-=======
             if input_id in self.__found_input_ids:
                 msg = f"Unsupported: duplicate input id: {input_id}"
                 raise IndexError(msg)
@@ -360,7 +282,6 @@
                 raise UnsupportedOperation(msg)
             self.__found_input_ids.add(input_id)
             self.io.inputs[input_id] = info
->>>>>>> 4c5b1394
 
         return self.generic_visit(node)
 
@@ -380,25 +301,18 @@
 
         self.__name_to_info[name] = info
         if output_id is not None:
-<<<<<<< HEAD
-=======
             if self.__in_uncompute:
                 msg = f"Unsupported: output declaration over {info.name} in uncompute block"
                 raise UnsupportedOperation(msg)
->>>>>>> 4c5b1394
             self.io.outputs[output_id] = info
         elif reusable:
             if isinstance(info, ClassicalIOInstance):
                 msg = f"Unsupported: reusable annotation over classical {info.name}"
                 raise UnsupportedOperation(msg)
-<<<<<<< HEAD
-            self.io.qubits.returned_reusable_ids.extend(info.ids)
-=======
             if self.__in_uncompute:
                 self.io.qubits.returned_reusable_after_uncompute_ids.extend(info.ids)
             else:
                 self.io.qubits.returned_reusable_ids.extend(info.ids)
->>>>>>> 4c5b1394
 
         return self.generic_visit(node)
 
@@ -448,11 +362,7 @@
             try:
                 returned_dirty.remove(qubit_id)
             except KeyError:
-<<<<<<< HEAD
-                msg = f"Unsupported: qubit with {qubit_id} was parsed as reusable and as reusable_after_uncompute"
-=======
                 msg = f"Unsupported: qubit with {qubit_id} was parsed as reusable (in uncompute) twice"
->>>>>>> 4c5b1394
                 raise UnsupportedOperation(msg) from None
         for output in self.io.outputs.values():
             if isinstance(output, QubitIOInstance):
@@ -460,11 +370,7 @@
                     try:
                         returned_dirty.remove(qubit_id)
                     except KeyError:
-<<<<<<< HEAD
-                        msg = f"Unsupported: qubit with {qubit_id} was parsed as reusable and output"
-=======
                         msg = f"Unsupported: qubit with {qubit_id} was parsed as reusable or output twice"
->>>>>>> 4c5b1394
                         raise UnsupportedOperation(msg) from None
         self.io.qubits.returned_dirty_ids = sorted(returned_dirty)
 
