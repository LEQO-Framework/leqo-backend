from openqasm3.ast import Program

from app.processing.graph import SectionInfo
<<<<<<< HEAD
from app.processing.pre.io_parser import IOParse
=======
from app.processing.pre.inlining import InliningTransformer
>>>>>>> 5479bf1b
from app.processing.pre.renaming import RenameRegisterTransformer
from app.processing.utils import cast_to_program


def preprocess(program: Program, section_info: SectionInfo) -> Program:
    """Run an openqasm3 snippet through the preprocessing pipeline.

    :param program: A valid openqasm3 program (as AST) to preprocess.
    :param section_info: MetaData of the section to preprocess.
    :return: The preprocessed program.
    """
    program = RenameRegisterTransformer().visit(program, section_info)
<<<<<<< HEAD
    return cast_to_program(IOParse(section_info.io).visit(program))
=======
    program = InliningTransformer().visit(program, section_info)
    return program  # noqa: RET504 # Ignore because QASMTransformer.visit returns Any
>>>>>>> 5479bf1b
<|MERGE_RESOLUTION|>--- conflicted
+++ resolved
@@ -1,11 +1,8 @@
 from openqasm3.ast import Program
 
 from app.processing.graph import SectionInfo
-<<<<<<< HEAD
+from app.processing.pre.inlining import InliningTransformer
 from app.processing.pre.io_parser import IOParse
-=======
-from app.processing.pre.inlining import InliningTransformer
->>>>>>> 5479bf1b
 from app.processing.pre.renaming import RenameRegisterTransformer
 from app.processing.utils import cast_to_program
 
@@ -18,9 +15,5 @@
     :return: The preprocessed program.
     """
     program = RenameRegisterTransformer().visit(program, section_info)
-<<<<<<< HEAD
-    return cast_to_program(IOParse(section_info.io).visit(program))
-=======
     program = InliningTransformer().visit(program, section_info)
-    return program  # noqa: RET504 # Ignore because QASMTransformer.visit returns Any
->>>>>>> 5479bf1b
+    return cast_to_program(IOParse(section_info.io).visit(program))