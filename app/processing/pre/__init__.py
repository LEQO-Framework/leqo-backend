--- conflicted
+++ resolved
@@ -22,17 +22,10 @@
     :param implementation: A valid OpenQASM 2/3 implementation for that node.
     :return: The preprocessed program.
     """
-<<<<<<< HEAD
-    if isinstance(implementation, str):
-        ast = leqo_parse(implementation)
-    else:
-        ast = implementation
-=======
     if isinstance(implementation, Program):
         ast = implementation
     else:
         ast = leqo_parse(implementation)
->>>>>>> 0b8c7039
     ast = RenameRegisterTransformer().visit(ast, node.id)
     ast = cast_to_program(InliningTransformer().visit(ast))
 
