--- conflicted
+++ resolved
@@ -1,8 +1,5 @@
 import re
-<<<<<<< HEAD
 from io import UnsupportedOperation
-=======
->>>>>>> f747dadf
 from typing import TypeVar
 
 from openqasm3.ast import (
@@ -60,13 +57,8 @@
     return node
 
 
-<<<<<<< HEAD
 def parse_io_annotation(annotation: Annotation) -> int:
     """Parse the :attr:`~openqasm3.ast.Annotation.command` of a `@leqo.input` or `@leqo.output` :class:`~openqasm3.ast.Annotation`.
-=======
-def parse_io_annotation(annotation: Annotation) -> list[int]:
-    """Parses the :attr:`~openqasm3.ast.Annotation.command` of a `@leqo.input` or `@leqo.output` :class:`~openqasm3.ast.Annotation`.
->>>>>>> f747dadf
 
     :param annotation: The annotation to parse
     :return: The indices
@@ -83,24 +75,58 @@
 def parse_range_definition(range_def: RangeDefinition, length: int) -> list[int]:
     """Return list of integers expressed by qasm3-range.
 
-<<<<<<< HEAD
-=======
+    The complexity of this function arises because openqasm3 includes the last element
+    and python does not.
+    """
+    start = expr_to_int(range_def.start) if range_def.start is not None else 0
+    end = expr_to_int(range_def.end) if range_def.end is not None else length
+    step = expr_to_int(range_def.step) if range_def.step is not None else 1
+    if start < 0:
+        start = length + start
+    if end < 0:
+        end = length + end
+    if step < 0:
+        end -= 1
+    else:
+        end += 1
+    return list(range(start, end, step))
+
+
+def parse_qasm_index(index: list[IndexElement], length: int) -> list[int]:
+    """Parse list of qasm3 indexes and returns them as a list of integers.
+
+    Multiple indexes are applied iteratively (as qiskit also does it).
+    """
+    result = list(range(length))
+    for subindex in index:
+        match subindex:
+            case DiscreteSet():
+                indecies = [expr_to_int(expr) for expr in subindex.values]
+                tmp = [result[i] for i in indecies]
+            case list():
+                if len(subindex) != 1:
+                    msg = "only 1D indexers are supported"  # qiskit 1.4.2 also raises this
+                    raise TypeError(msg)
+                match subindex[0]:
+                    case Expression():
+                        tmp = [result[expr_to_int(subindex[0])]]
+                    case RangeDefinition():
+                        tmp = [
+                            result[i]
+                            for i in parse_range_definition(subindex[0], len(result))
+                        ]
+        result = tmp
     return result
 
 
 def parse_range_definition(range_def: RangeDefinition, length: int) -> list[int]:
     """Return list of integers expressed by qasm3-range.
 
->>>>>>> f747dadf
     The complexity of this function arises because openqasm3 includes the last element
     and python does not.
     """
     start = expr_to_int(range_def.start) if range_def.start is not None else 0
-<<<<<<< HEAD
-    end = expr_to_int(range_def.end) if range_def.end is not None else length
-=======
     end = expr_to_int(range_def.end) if range_def.end is not None else -1
->>>>>>> f747dadf
     step = expr_to_int(range_def.step) if range_def.step is not None else 1
     if start < 0:
         start = length + start
