--- conflicted
+++ resolved
@@ -19,7 +19,6 @@
 
 from app.config import Settings
 from app.model.CompileRequest import ImplementationNode
-<<<<<<< HEAD
 from app.model.exceptions import LeqoProblemDetails
 from app.model.StatusResponse import (
     CreatedStatus,
@@ -28,10 +27,6 @@
     StatusResponse,
     SuccessStatus,
 )
-from app.processing import EnrichingProcessor, MergingProcessor
-from app.services import get_result_url, get_settings, leqo_lifespan
-=======
-from app.model.StatusResponse import Progress, StatusResponse, StatusType
 from app.processing import EnrichingProcessor, EnrichmentInserter, MergingProcessor
 from app.services import get_db_engine, get_result_url, get_settings, leqo_lifespan
 from app.utils import (
@@ -41,7 +36,6 @@
     get_status_response_from_db,
     update_status_response_in_db,
 )
->>>>>>> 31dd92bd
 
 app = FastAPI(lifespan=leqo_lifespan)
 
@@ -68,15 +62,16 @@
     """
 
     uuid: UUID = uuid4()
-<<<<<<< HEAD
-    states[uuid] = CreatedStatus.init_status(uuid)
-=======
-    statusResponse = StatusResponse.init_status(uuid)
-    await add_status_response_to_db(engine, statusResponse)
->>>>>>> 31dd92bd
+    status_response = CreatedStatus.init_status(uuid)
+    await add_status_response_to_db(engine, status_response)
 
     background_tasks.add_task(
-        process_compile_request, uuid, processor, settings, engine
+        process_compile_request,
+        uuid,
+        status_response.createdAt,
+        processor,
+        settings,
+        engine,
     )
 
     return RedirectResponse(
@@ -99,14 +94,17 @@
     """
 
     uuid: UUID = uuid4()
-<<<<<<< HEAD
-    states[uuid] = CreatedStatus.init_status(uuid)
-=======
-    statusResponse = StatusResponse.init_status(uuid)
-    await add_status_response_to_db(engine, statusResponse)
->>>>>>> 31dd92bd
-
-    background_tasks.add_task(process_enrich_request, uuid, processor, settings, engine)
+    status_response = CreatedStatus.init_status(uuid)
+    await add_status_response_to_db(engine, status_response)
+
+    background_tasks.add_task(
+        process_enrich_request,
+        uuid,
+        status_response.createdAt,
+        processor,
+        settings,
+        engine,
+    )
 
     return RedirectResponse(
         url=f"{settings.api_base_url}status/{uuid}",
@@ -114,21 +112,29 @@
     )
 
 
-@app.post("/insert")
+@app.post(
+    "/insert",
+    response_model=None,
+    response_class=PlainTextResponse,
+    responses={
+        400: {"model": LeqoProblemDetails},
+        500: {"model": LeqoProblemDetails},
+    },
+)
 async def post_insert(
     inserter: Annotated[
         EnrichmentInserter, Depends(EnrichmentInserter.from_insert_request)
     ],
-) -> PlainTextResponse:
+) -> str | JSONResponse:
     """
     Insert enrichments via :class:`~app.model.InsertRequest`.
     """
 
     try:
         await inserter.insert_all()
-        return PlainTextResponse(status_code=200, content="success")
-    except Exception:
-        return PlainTextResponse(status_code=400, content=traceback.format_exc())
+        return "success"
+    except Exception as ex:
+        return LeqoProblemDetails.from_exception(ex).to_response()
 
 
 @app.get("/status/{uuid}")
@@ -175,7 +181,11 @@
 
 
 async def process_compile_request(
-    uuid: UUID, processor: MergingProcessor, settings: Settings, engine: AsyncEngine
+    uuid: UUID,
+    createdAt: datetime,
+    processor: MergingProcessor,
+    settings: Settings,
+    engine: AsyncEngine,
 ) -> None:
     """
     Process the :class:`~app.model.CompileRequest`.
@@ -186,55 +196,35 @@
     :param engine: Database engine to use
     """
 
-    status: StatusResponse = states[uuid]
-
-    try:
-<<<<<<< HEAD
-        results[uuid] = await processor.process()
+    status: SuccessStatus | FailedStatus
+    try:
+        result = await processor.process()
+        await add_result_to_db(engine, uuid, result)
 
         status = SuccessStatus(
-            uuid=status.uuid,
-            createdAt=status.createdAt,
+            uuid=uuid,
+            createdAt=createdAt,
             completedAt=datetime.now(UTC),
             progress=Progress(percentage=100, currentStep="done"),
             result=get_result_url(uuid, settings),
         )
     except Exception as ex:
         status = FailedStatus(
-            uuid=status.uuid,
-            createdAt=status.createdAt,
+            uuid=uuid,
+            createdAt=createdAt,
             progress=Progress(percentage=100, currentStep="done"),
             result=LeqoProblemDetails.from_exception(ex),
         )
 
-    states[uuid] = status
-=======
-        result_code = await processor.process()
-        result_url = get_result_url(uuid, settings)
-        status = StatusType.COMPLETED
-        completedAt = datetime.now(UTC)
-    except Exception as exception:
-        result_url = str(exception) or type(exception).__name__
-
-    new_state = StatusResponse(
-        uuid=uuid,
-        status=status,
-        createdAt=None,
-        completedAt=completedAt,
-        progress=Progress(percentage=100, currentStep="done"),
-        result=result_url,
-    )
-    await update_status_response_in_db(engine, new_state)
-    await add_result_to_db(
-        engine,
-        uuid,
-        result_code,
-    )
->>>>>>> 31dd92bd
+    await update_status_response_in_db(engine, status)
 
 
 async def process_enrich_request(
-    uuid: UUID, processor: EnrichingProcessor, settings: Settings, engine: AsyncEngine
+    uuid: UUID,
+    createdAt: datetime,
+    processor: EnrichingProcessor,
+    settings: Settings,
+    engine: AsyncEngine,
 ) -> None:
     """
     Enrich all nodes in the :class:`~app.model.CompileRequest`.
@@ -245,46 +235,27 @@
     :param engine: Database engine to use
     """
 
-    status: StatusResponse = states[uuid]
-
-    try:
-        result_as_impl_nodes = await processor.enrich_all()
-        await add_result_to_db(engine, uuid, result_as_impl_nodes)
-
-<<<<<<< HEAD
+    status: SuccessStatus | FailedStatus
+    try:
+        result = await processor.enrich_all()
+        await add_result_to_db(engine, uuid, result)
+
         status = SuccessStatus(
-            uuid=status.uuid,
-            createdAt=status.createdAt,
+            uuid=uuid,
+            createdAt=createdAt,
             completedAt=datetime.now(UTC),
             progress=Progress(percentage=100, currentStep="done"),
             result=get_result_url(uuid, settings),
         )
     except Exception as ex:
         status = FailedStatus(
-            uuid=status.uuid,
-            createdAt=status.createdAt,
+            uuid=uuid,
+            createdAt=createdAt,
             progress=Progress(percentage=100, currentStep="done"),
             result=LeqoProblemDetails.from_exception(ex),
         )
 
-    states[uuid] = status
-=======
-        result_url = get_result_url(uuid, settings)
-        status = StatusType.COMPLETED
-        completedAt = datetime.now(UTC)
-    except Exception as exception:
-        result_url = str(exception) or type(exception).__name__
-
-    new_state = StatusResponse(
-        uuid=uuid,
-        status=status,
-        createdAt=None,
-        completedAt=completedAt,
-        progress=Progress(percentage=100, currentStep="done"),
-        result=result_url,
-    )
-    await update_status_response_in_db(engine, new_state)
->>>>>>> 31dd92bd
+    await update_status_response_in_db(engine, status)
 
 
 @app.post(
