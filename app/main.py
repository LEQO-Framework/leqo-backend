"""
All fastapi endpoints available.
"""

import traceback
from datetime import UTC, datetime
from typing import Annotated
from uuid import UUID, uuid4

from fastapi import BackgroundTasks, FastAPI, HTTPException
from fastapi.encoders import jsonable_encoder
from fastapi.middleware.cors import CORSMiddleware
from fastapi.params import Depends
from sqlalchemy.ext.asyncio import AsyncEngine
from starlette.responses import (
    JSONResponse,
    PlainTextResponse,
    RedirectResponse,
)

from app.config import Settings
from app.model.CompileRequest import ImplementationNode
from app.model.StatusResponse import Progress, StatusResponse, StatusType
<<<<<<< HEAD
from app.processing import EnrichingProcessor, EnrichmentInserter, MergingProcessor
from app.services import get_result_url, get_settings, leqo_lifespan
=======
from app.processing import EnrichingProcessor, MergingProcessor
from app.services import get_db_engine, get_result_url, get_settings, leqo_lifespan
from app.utils import (
    add_result_to_db,
    add_status_response_to_db,
    get_results_from_db,
    get_status_response_from_db,
    update_status_response_in_db,
)
>>>>>>> d3df61e1

app = FastAPI(lifespan=leqo_lifespan)

app.add_middleware(
    CORSMiddleware,
    allow_origins=get_settings().cors_allow_origins,
    allow_credentials=get_settings().cors_allow_credentials,
    allow_methods=get_settings().cors_allow_methods,
    allow_headers=get_settings().cors_allow_headers,
)


@app.post("/compile")
async def post_compile(
    processor: Annotated[
        MergingProcessor, Depends(MergingProcessor.from_compile_request)
    ],
    background_tasks: BackgroundTasks,
    settings: Annotated[Settings, Depends(get_settings)],
    engine: Annotated[AsyncEngine, Depends(get_db_engine)],
) -> RedirectResponse:
    """
    Enqueue a :class:`~fastapi.background.BackgroundTasks` to process the :class:`~app.model.CompileRequest`.
    """

    uuid: UUID = uuid4()
    statusResponse = StatusResponse.init_status(uuid)
    await add_status_response_to_db(engine, statusResponse)

    background_tasks.add_task(
        process_compile_request, uuid, processor, settings, engine
    )

    return RedirectResponse(
        url=f"{settings.api_base_url}status/{uuid}",
        status_code=303,
    )


@app.post("/enrich")
async def post_enrich(
    processor: Annotated[
        EnrichingProcessor, Depends(EnrichingProcessor.from_compile_request)
    ],
    background_tasks: BackgroundTasks,
    settings: Annotated[Settings, Depends(get_settings)],
    engine: Annotated[AsyncEngine, Depends(get_db_engine)],
) -> RedirectResponse:
    """
    Enqueue a :class:`~fastapi.background.BackgroundTasks` to enrich all nodes in the :class:`~app.model.CompileRequest`.
    """

    uuid: UUID = uuid4()
    statusResponse = StatusResponse.init_status(uuid)
    await add_status_response_to_db(engine, statusResponse)

    background_tasks.add_task(process_enrich_request, uuid, processor, settings, engine)

    return RedirectResponse(
        url=f"{settings.api_base_url}status/{uuid}",
        status_code=303,
    )


@app.post("/insert")
async def post_insert(
    inserter: Annotated[
        EnrichmentInserter, Depends(EnrichmentInserter.from_insert_request)
    ],
) -> PlainTextResponse:
    """
    Insert enrichments via :class:`~app.model.InsertRequest`.
    """

    try:
        await inserter.insert_all()
        return PlainTextResponse(status_code=200, content="success")
    except Exception:
        return PlainTextResponse(status_code=400, content=traceback.format_exc())


@app.get("/status/{uuid}")
async def get_status(
    uuid: UUID, engine: Annotated[AsyncEngine, Depends(get_db_engine)]
) -> StatusResponse:
    """
    Fetch status of a compile request.

    :raises HTTPException: (Status 404) If no compile request with uuid is found
    """

    state = await get_status_response_from_db(engine, uuid)

    if state is None:
        raise HTTPException(
            status_code=404, detail=f"No compile request with uuid '{uuid}' found."
        )

    return state


@app.get("/result/{uuid}", response_model=None)
async def get_result(
    uuid: UUID, engine: Annotated[AsyncEngine, Depends(get_db_engine)]
) -> PlainTextResponse | JSONResponse:
    """
    Fetch result of a compile request.

    :raises HTTPException: (Status 404) If no compile request with uuid is found
    """

    result = await get_results_from_db(engine, uuid)

    if result is None:
        raise HTTPException(
            status_code=404, detail=f"No compile request with uuid '{uuid}' found."
        )

    if isinstance(result, str):
        return PlainTextResponse(status_code=200, content=result)

    return JSONResponse(status_code=200, content=jsonable_encoder(result))


async def process_compile_request(
    uuid: UUID, processor: MergingProcessor, settings: Settings, engine: AsyncEngine
) -> None:
    """
    Process the :class:`~app.model.CompileRequest`.

    :param uuid: ID of the compile request
    :param processor: Processor for this request
    :param settings: Settings from .env file
    :param engine: Database engine to use
    """

    status: StatusType = StatusType.FAILED
    completedAt: datetime | None = None
    result_code: str = ""

    try:
        result_code = await processor.process()
        result_url = get_result_url(uuid, settings)
        status = StatusType.COMPLETED
        completedAt = datetime.now(UTC)
    except Exception as exception:
        result_url = str(exception) or type(exception).__name__

    new_state = StatusResponse(
        uuid=uuid,
        status=status,
        createdAt=None,
        completedAt=completedAt,
        progress=Progress(percentage=100, currentStep="done"),
        result=result_url,
    )
    await update_status_response_in_db(engine, new_state)
    await add_result_to_db(
        engine,
        uuid,
        result_code,
    )


async def process_enrich_request(
    uuid: UUID, processor: EnrichingProcessor, settings: Settings, engine: AsyncEngine
) -> None:
    """
    Enrich all nodes in the :class:`~app.model.CompileRequest`.

    :param uuid: ID of the compile request
    :param processor: Processor for this request
    :param settings: Settings from .env file
    :param engine: Database engine to use
    """

    status: StatusType = StatusType.FAILED
    completedAt: datetime | None = None

    try:
        result_as_impl_nodes = await processor.enrich_all()
        await add_result_to_db(engine, uuid, result_as_impl_nodes)

        result_url = get_result_url(uuid, settings)
        status = StatusType.COMPLETED
        completedAt = datetime.now(UTC)
    except Exception as exception:
        result_url = str(exception) or type(exception).__name__

    new_state = StatusResponse(
        uuid=uuid,
        status=status,
        createdAt=None,
        completedAt=completedAt,
        progress=Progress(percentage=100, currentStep="done"),
        result=result_url,
    )
    await update_status_response_in_db(engine, new_state)


@app.post("/debug/compile", response_class=PlainTextResponse)
async def post_debug_compile(
    processor: Annotated[
        MergingProcessor, Depends(MergingProcessor.from_compile_request)
    ],
) -> str:
    """
    Compiles the request to an openqasm3 program in one request.
    No redirects and no polling of different endpoints needed.

    This endpoint should only be used for debugging purposes.
    """

    try:
        return await processor.process()
    except Exception:
        return traceback.format_exc()


@app.post("/debug/enrich")
async def post_debug_enrich(
    processor: Annotated[
        EnrichingProcessor, Depends(EnrichingProcessor.from_compile_request)
    ],
) -> list[ImplementationNode] | str:
    """
    Enriches all nodes in the compile request in one request.
    No redirects and no polling of different endpoints needed.

    This endpoint should only be used for debugging purposes.
    """

    try:
        return await processor.enrich_all()
    except Exception:
        return traceback.format_exc()<|MERGE_RESOLUTION|>--- conflicted
+++ resolved
@@ -21,11 +21,7 @@
 from app.config import Settings
 from app.model.CompileRequest import ImplementationNode
 from app.model.StatusResponse import Progress, StatusResponse, StatusType
-<<<<<<< HEAD
 from app.processing import EnrichingProcessor, EnrichmentInserter, MergingProcessor
-from app.services import get_result_url, get_settings, leqo_lifespan
-=======
-from app.processing import EnrichingProcessor, MergingProcessor
 from app.services import get_db_engine, get_result_url, get_settings, leqo_lifespan
 from app.utils import (
     add_result_to_db,
@@ -34,7 +30,6 @@
     get_status_response_from_db,
     update_status_response_in_db,
 )
->>>>>>> d3df61e1
 
 app = FastAPI(lifespan=leqo_lifespan)
 
