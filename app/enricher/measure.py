--- conflicted
+++ resolved
@@ -56,7 +56,6 @@
                 "Measurements can only have a qubit type input"
             )
 
-<<<<<<< HEAD
         input_size = constraints.requested_inputs[0].size
         if input_size is None:
             if node.indices not in ([], [0]):
@@ -78,12 +77,9 @@
                 ),
                 ImplementationMetaData(width=0, depth=1),
             )
-=======
+
         if len(node.indices) < 1:
             raise InputValidationException("Measurements must have at least one index")
-
-        input_size = constraints.requested_inputs[0].reg_size
->>>>>>> 79efafe1
 
         out_of_range_indices = [i for i in node.indices if i < 0 or i >= input_size]
         if any(out_of_range_indices):
