--- conflicted
+++ resolved
@@ -18,13 +18,12 @@
 from openqasm3.ast import Program
 from sqlalchemy.ext.asyncio import AsyncSession
 
-<<<<<<< HEAD
-from app.enricher.exceptions import EnrichmentFailed, NoImplementationFound
-from app.model.CompileRequest import BaseNode, ImplementationNode
-=======
-from app.enricher.exceptions import NoImplementationFound, UnableToInsertImplementation
+from app.enricher.exceptions import (
+    EnrichmentFailed,
+    NoImplementationFound,
+    UnableToInsertImplementation,
+)
 from app.model.CompileRequest import BaseNode, ImplementationNode, SingleInsertMetaData
->>>>>>> 31dd92bd
 from app.model.CompileRequest import (
     Node as FrontendNode,
 )
