"""OpenQasm data-types that are supported by the leqo-backend."""

from dataclasses import dataclass

<<<<<<< HEAD
=======
from openqasm3.ast import BitType as AstBitType
from openqasm3.ast import BoolType as AstBoolType
from openqasm3.ast import FloatType as AstFloatType
from openqasm3.ast import IntegerLiteral
from openqasm3.ast import IntType as AstIntType

DEFAULT_BIT_SIZE = 1
>>>>>>> 8e4cf107
DEFAULT_INT_SIZE = 32
DEFAULT_FLOAT_SIZE = 32
BOOL_BIT_SIZE = 1


@dataclass(frozen=True)
class QubitType:
    """A single qubit or qubit register."""

    size: int | None


@dataclass(frozen=True)
class ClassicalType:
    """Base class for classical data types."""


@dataclass(frozen=True)
class BitType(ClassicalType):
    """A single bit or bit-array."""

    size: int | None

    @staticmethod
    def with_size(size: int | None) -> "BitType":
        return BitType(size)

    def to_ast(self) -> AstBitType:
        return AstBitType(IntegerLiteral(self.bit_size))


@dataclass(frozen=True)
class BoolType(ClassicalType):
    """A single boolean."""

    @property
    def size(self) -> int:
        return BOOL_BIT_SIZE

    @staticmethod
    def with_size(size: int | None) -> "BoolType":
        if size is not None and size != BOOL_BIT_SIZE:
            raise ValueError(f"size must be {BOOL_BIT_SIZE}")

        return BoolType()

    def to_ast(self) -> AstBoolType:
        return AstBoolType()


@dataclass(frozen=True)
class IntType(ClassicalType):
    """An integer with size in bits."""

    size: int

    @staticmethod
    def with_size(size: int | None) -> "IntType":
        return IntType(DEFAULT_INT_SIZE if size is None else size)

    def to_ast(self) -> AstIntType:
        return AstIntType(IntegerLiteral(self.bit_size))


@dataclass(frozen=True)
class FloatType(ClassicalType):
    """A float with size in bits."""

    size: int

    @staticmethod
    def with_size(size: int | None) -> "FloatType":
        return FloatType(DEFAULT_FLOAT_SIZE if size is None else size)

    def to_ast(self) -> AstFloatType:
        return AstFloatType(IntegerLiteral(self.bit_size))


LeqoSupportedClassicalType = IntType | FloatType | BitType | BoolType
LeqoSupportedType = QubitType | LeqoSupportedClassicalType<|MERGE_RESOLUTION|>--- conflicted
+++ resolved
@@ -2,16 +2,12 @@
 
 from dataclasses import dataclass
 
-<<<<<<< HEAD
-=======
 from openqasm3.ast import BitType as AstBitType
 from openqasm3.ast import BoolType as AstBoolType
 from openqasm3.ast import FloatType as AstFloatType
 from openqasm3.ast import IntegerLiteral
 from openqasm3.ast import IntType as AstIntType
 
-DEFAULT_BIT_SIZE = 1
->>>>>>> 8e4cf107
 DEFAULT_INT_SIZE = 32
 DEFAULT_FLOAT_SIZE = 32
 BOOL_BIT_SIZE = 1
