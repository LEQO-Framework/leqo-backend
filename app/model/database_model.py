--- conflicted
+++ resolved
@@ -35,13 +35,9 @@
 
 
 class CompileResult(Base):
-<<<<<<< HEAD
     """
-    Store the result of an compile request.
+    Store the result of a compile request.
     """
-=======
-    """Store the result of a compile request."""
->>>>>>> ef5194af
 
     __tablename__ = "compile_results"
 
@@ -65,13 +61,9 @@
 
 
 class SingleEnrichResult(Base):
-<<<<<<< HEAD
     """
-    Store the implementation for an node in the context of an enrichment result.
+    Store the implementation for a node in the context of an enrichment result.
     """
-=======
-    """Store the implementation for a node in the context of an enrichment result."""
->>>>>>> ef5194af
 
     __tablename__ = "single_enrich_result"
 
